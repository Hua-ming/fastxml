--- conflicted
+++ resolved
@@ -21,14 +21,9 @@
 
 
 extensions = [
-<<<<<<< HEAD
-  Extension("fastxml.splitter", ["fastxml/splitter.pyx"], 
-      language='c++', extra_compile_args=['-O2', '-std=gnu++11'])
-=======
   Extension("fastxml.splitter", ["fastxml/splitter.pyx"],
             language='c++',
             extra_compile_args=['-O3', '-std=c++11', '-stdlib=libc++', '-mmacosx-version-min=10.8'] if sys.platform == 'darwin' else ['-O3', '-std=c++11'])
->>>>>>> 849cb5d8
 ]
 
 setup(name='fastxml',
